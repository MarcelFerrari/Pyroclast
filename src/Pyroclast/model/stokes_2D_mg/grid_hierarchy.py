--- conflicted
+++ resolved
@@ -44,100 +44,6 @@
             self.levels.append(coarse)
             print(f"Coarse grid {lvl}: {coarse.ny1} x {coarse.nx1}")
 
-<<<<<<< HEAD
-        # Optional viscosity rescaling
-        self.scale_viscosity = params.get("eta_scaling", False)# and state.iteration == 0
-        if self.scale_viscosity:
-            # Store original viscosity for optional rescaling
-            self.etab_original = state.etab # Reference to original viscosity
-            self.etap_original = state.etap 
-            self.eta_cycle = 0 # cycle counter
-            self.eta_counter = 0 # number of rescales done
-            self.eta_rescale_interval = params.eta_cycle_interval
-            self.eta_ncycles = params.eta_ncycles
-            self.eta_theta = 0.0
-            self.eta_theta_step = 1.0 / (self.eta_ncycles-1)            
-            self.etab_min = np.nanmin(self.etab_original[:-1, :-1])
-            self.etap_min = np.nanmin(self.etap_original[:-1, :-1])
-
-            # Adjust viscosity if scaling is enabled
-            self.recompute_viscosity()
-
-        self.propagate_properties()
-
-    def done_rescaling(self):
-        """
-        Check if viscosity rescaling is done.
-        """
-        if not self.scale_viscosity:
-            return True
-        
-        return self.eta_counter >= self.eta_ncycles
-    
-    def propagate_properties(self):
-        # Propagate to coarse grids
-        print("Propagating viscosity to coarse grids")
-        for lvl in range(1, self.nlevels):
-            prev = self.levels[lvl-1]
-            coarse = self.levels[lvl]
-            coarse.restrict_properties(prev)
-
-    def recompute_viscosity(self):
-        print(f"Rescaling viscosity: {self.eta_theta:.2f}")
-        # Log-space interpolation
-        self.eta_theta = min(self.eta_theta, 1.0)
-        
-        fine = self.levels[0]
-
-        # Linear interpolation of viscosity
-        fine.etab = self.etab_min * (1.0 - self.eta_theta) + \
-                    self.etab_original * self.eta_theta
-        fine.etap = self.etap_min * (1.0 - self.eta_theta) + \
-                    self.etap_original * self.eta_theta
-        
-        # Remove Nans
-        fine.etab = np.nan_to_num(fine.etab, copy=False)
-        fine.etap = np.nan_to_num(fine.etap, copy=False)
-
-    def update_viscosity(self):
-        """
-        Rescale viscosity to gradually increase the contrast by increasing eta_max_current,
-        keeping eta_comp_min fixed. Only triggers if viscosity scaling is enabled and enough
-        cycles have passed.
-        """
-        # Is scaling enabled?
-        if not self.scale_viscosity:
-            return False
-        
-        # Have we reached the maximum number of scaling cycles?
-        if self.eta_counter >= self.eta_ncycles:
-            return False
-
-        # Increment cycle counter
-        self.eta_cycle += 1
-
-        # Did we reach the rescale interval?
-        if self.eta_cycle < self.eta_rescale_interval:
-            return False
-
-        # Clamp to max if we reached the last cycle
-        if self.eta_counter == self.eta_ncycles - 1:
-            self.eta_theta = 1.0
-        else: # Increment theta
-            self.eta_theta += self.eta_theta_step
-
-        # Recompute viscosity
-        self.recompute_viscosity()
-
-        # Propagate material properties to coarse grids
-        self.propagate_properties()
-
-        self.eta_cycle = 0  # reset interval counter
-        self.eta_counter += 1 # increment rescale counter
-        return True
-
-=======
->>>>>>> 653514c7
     def __getitem__(self, idx):
         return self.levels[idx]
 
